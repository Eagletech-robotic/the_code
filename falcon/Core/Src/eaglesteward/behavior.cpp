--- conflicted
+++ resolved
@@ -73,20 +73,11 @@
         myprintf("Failsafe\n");
         return Status::FAILURE;
     }
-<<<<<<< HEAD
     float d = opponentDistance(state);
     if (d < 0.40) {
         myprintf("opp at %.2f\n", d);
         return Status::FAILURE;
     }
-=======
-
-    //    if (isBigThingClose(*state) &&
-    //        !isLookingOutwards(3.0f, 2.0f, 0.3f, state->robot_x, state->robot_y, state->robot_theta, 0.01f)) {
-    //        myprintf("BigThing\n");
-    //        return Status::FAILURE;
-    //    }
->>>>>>> 47484c92
 
     //    if (isBigThingClose(*state) &&
     //        !isLookingOutwards(3.0f, 2.0f, 0.3f, state->robot_x, state->robot_y, state->robot_theta, 0.01f)) {
