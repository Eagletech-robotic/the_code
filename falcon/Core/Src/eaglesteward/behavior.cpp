#include "eaglesteward/behavior.hpp"
#include "eaglesteward/behaviortree.hpp"
#include "eaglesteward/constants.hpp"
#include "eaglesteward/state.hpp"
#include "eaglesteward/tof.hpp"
#include "robotic/controllers.hpp"
#include "utils/angles.hpp"
#include "utils/myprintf.hpp"
#include <cmath>

// For use in an alternative node, thus returning Status::FAILURE
auto logAndFail(char const *s) {
    return [s](input_t *, Command *, State *) -> Status {
        myprintf("%s\n", s);
        return Status::FAILURE;
    };
}

bool descend(Command &command, State &state, float max_speed, float arrival_distance = 0.01f) {
    constexpr float KP_ROTATION = 50.0f;             // Rotation PID's P gain
    constexpr float MAX_ANGULAR_SPEED_LOADED = 1.0f; // Limit when we carry a bleacher. rad/s.

    auto &world = state.world;
    float min_speed = 0.0f;
    float target_angle;

    bool has_arrived = world.potential_field_descent(state.robot_x, state.robot_y, arrival_distance, target_angle);
    myprintf("descend %.3f", to_degrees(target_angle));

    if (has_arrived) {
        return true;
    } else {
        auto const angle_diff = angle_normalize(target_angle - state.robot_theta);

        // Calculate the linear and angular speed

        auto angular_speed = KP_ROTATION * angle_diff; // rad/s
        myprintf("bleacher_lifted %d\n", state.bleacher_lifted);
        if (state.bleacher_lifted) {
            angular_speed = std::clamp(angular_speed, -MAX_ANGULAR_SPEED_LOADED, MAX_ANGULAR_SPEED_LOADED);
            min_speed = 0.01f;
        }
        auto const linear_speed = fabsf(angle_diff) > M_PI_4 ? min_speed : max_speed;
        // Wheel speeds
        constexpr auto HALF_BASE = WHEELBASE_M * 0.5f;
        auto speed_left = linear_speed - angular_speed * HALF_BASE;
        auto speed_right = linear_speed + angular_speed * HALF_BASE;

        // Saturation by the fastest wheel
        auto const abs_fastest_wheel = fmaxf(fabsf(speed_left), fabsf(speed_right));
        if (abs_fastest_wheel > max_speed) {
            float scale = max_speed / abs_fastest_wheel;
            speed_left *= scale;
            speed_right *= scale;
        }

        command.target_left_speed = speed_left;
        command.target_right_speed = speed_right;
        return false;
    }
}

Status isSafe(input_t *, Command *, State *state) {
    if (state->filtered_tof_m < 0.18f) {
        // failsafe si tout à merdé avant
        myprintf("Failsafe\n");
        return Status::FAILURE;
    }

    float const x = state->robot_x - state->world.opponent_x;
    float const y = state->robot_y - state->world.opponent_y;
    float const opponent_distance = sqrtf(x * x + y * y);

    if (opponent_distance < 0.40f) {
        myprintf("opp at %.2f\n", opponent_distance);
        return Status::FAILURE;
    }

    //    if (isBigThingClose(*state) &&
    //        !isLookingOutwards(3.0f, 2.0f, 0.3f, state->robot_x, state->robot_y, state->robot_theta, 0.01f)) {
    //        myprintf("BigThing\n");
    //        return Status::FAILURE;
    //    }

    return Status::SUCCESS;
}

// --- Gestion isSafe
struct Safe {
    inline static float startTime = 0.0f; // elapsedtime du déclenchement du Safe

    Status operator()(const input_t *input, Command *command, State *state) {
        auto detection = [this](input_t *input, Command *command, State *state) {
            startTime = state->elapsedTime(*input);
            myprintf("detection");
            command->target_left_speed = 0.f;
            command->target_right_speed = 0.f;
            return Status::SUCCESS;
        };

        auto threeSecond = [this](input_t *input, Command *command, State *state) {
            myprintf("three second");
            command->target_left_speed = 0.f;
            command->target_right_speed = 0.f;

            if (state->elapsedTime(*input) - startTime > 3.0) {
                return Status::SUCCESS;
            }
            return Status::RUNNING;
        };

        auto evasion = [this](input_t *, Command *command, State *state) {
            myprintf("evasion");
            descend(*command, *state, .6f);
            return Status::RUNNING;
        };

        auto node = statenode(detection, threeSecond, evasion);

        return node(const_cast<input_t *>(input), command, state);
    }
};

// Trop proche de l'adversaire, il faut se dérouter
Status evadeOpponent(input_t *input, Command *command, State *state) { return Safe{}(input, command, state); }

Status hasBleacherAttached(input_t *, Command *, State *state) {
    return state->bleacher_lifted ? Status::SUCCESS : Status::FAILURE;
}

Status gotoClosestBleacher(input_t *input, Command *command, State *state) {
    state->world.set_target(TargetType::BleacherWaypoint);
    auto seq = statenode(
        [](input_t *, Command *command_, State *state_) {
            const auto [bleacher, distance] =
                state_->world.closest_available_bleacher(state_->robot_x, state_->robot_y);

            if (bleacher) {
                auto [local_x, local_y] = bleacher->position_in_local_frame(state_->robot_x, state_->robot_y);
                if (distance < BLEACHER_WAYPOINT_DISTANCE + 0.10f && fabsf(local_y) < 0.10f) {
                    state_->lock_target(bleacher->x, bleacher->y, bleacher->orientation);
                    return Status::SUCCESS;
                }
            }

            myprintf("BL-SRCH\n");
            descend(*command_, *state_, 1.0f);
            return Status::RUNNING;
        },
        [](input_t *, Command *command_, State *state_) {
            auto const &bleacher = state_->target;
            auto [local_x, local_y] = bleacher.position_in_local_frame(state_->robot_x, state_->robot_y);
            float const target_x = bleacher.x + cos(bleacher.orientation) * local_x;
            float const target_y = bleacher.y + sin(bleacher.orientation) * local_x;

            if (pid_controller(state_->robot_x, state_->robot_y, state_->robot_theta, target_x, target_y, 1.0f,
                               MAX_ROTATION_SPEED, WHEELBASE_M, 0.04f, &command_->target_left_speed,
                               &command_->target_right_speed)) {
                return Status::SUCCESS;
            }

            myprintf("BL-APP x=%.3f y=%.3f\n", target_x, target_y);
            return Status::RUNNING;
        },
        [](input_t *, Command *command_, State *state_) {
            auto const &bleacher = state_->target;
            command_->shovel = ShovelCommand::SHOVEL_EXTENDED;

            if (pid_controller(state_->robot_x, state_->robot_y, state_->robot_theta, bleacher.x, bleacher.y, 0.25f,
                               MAX_ROTATION_SPEED, WHEELBASE_M, 0.10f, &command_->target_left_speed,
                               &command_->target_right_speed)) {
                const int nb_bleachers_before = state_->world.bleachers_.size();
                state_->world.remove_bleacher(state_->target.x, state_->target.y);
                printf("remove bl %d %d\n", nb_bleachers_before, static_cast<int>(state_->world.bleachers_.size()));

                state_->release_target();
                state_->bleacher_lifted = true;
                return Status::SUCCESS;
            }

            myprintf("BL-APPCNT x=%.3f y=%.3f\n", bleacher.x, bleacher.y);
            return Status::RUNNING;
        });

    return seq(const_cast<input_t *>(input), command, state);
}

Status goToClosestBuildingArea(input_t *input, Command *command, State *state) {
    state->world.set_target(TargetType::BuildingAreaWaypoint);

    auto check_lost_bleacher = [](input_t *, Command *command_, State *state_) {
        // if (state_->bleacher_lifted && state_->filtered_tof_m > 0.50f) {
        //     // The bleacher was dropped: update the state...
        //     state_->bleacher_lifted = false;
        //     command_->shovel = ShovelCommand::SHOVEL_RETRACTED;
        //     return Status::FAILURE;
        // }
        command_->shovel = ShovelCommand::SHOVEL_EXTENDED;
        return Status::SUCCESS;
    };

    auto go_to_building_area = statenode(
        //
        [](input_t *, Command *command_, State *state_) {
            const auto building_area = state_->world.closest_building_area(state_->robot_x, state_->robot_y, true);
            if (!building_area) {
                return Status::FAILURE;
            }

            auto const waypoint = building_area->waypoint();
            auto const [local_x, local_y] = waypoint.position_in_local_frame(state_->robot_x, state_->robot_y);
            if (fabsf(local_x) < BUILDING_AREA_WAYPOINT_DISTANCE + 0.10f && fabsf(local_y) < 0.15f) {
                return Status::SUCCESS;
            }

            myprintf("BA-SRCH x=%.3f y=%.3f\n", waypoint.x, waypoint.y);
            descend(*command_, *state_, .8f);
            command_->shovel = ShovelCommand::SHOVEL_EXTENDED;
            return Status::RUNNING;
        },
        [](input_t *, Command *command_, State *state_) {
            const auto building_area = state_->world.closest_building_area(state_->robot_x, state_->robot_y, true);
            if (!building_area) {
                return Status::FAILURE;
            }

            auto const slot = building_area->available_slot();
            auto const [local_x, local_y] = slot.position_in_local_frame(state_->robot_x, state_->robot_y);
            auto const target_x = slot.x + cos(slot.orientation) * local_x;
            auto const target_y = slot.y + sin(slot.orientation) * local_x;

            if (pid_controller(state_->robot_x, state_->robot_y, state_->robot_theta, target_x, target_y, .8f,
                               MAX_ROTATION_SPEED * 0.5f, WHEELBASE_M, 0.04f, &command_->target_left_speed,
                               &command_->target_right_speed)) {
                return Status::SUCCESS;
            }

            myprintf("BA-APP x=%.3f y=%.3f\n", target_x, target_y);
            command_->shovel = ShovelCommand::SHOVEL_EXTENDED;
            return Status::RUNNING;
        },
        [](input_t *, Command *command_, State *state_) {
            const auto building_area = state_->world.closest_building_area(state_->robot_x, state_->robot_y, true);
            if (!building_area) {
                return Status::FAILURE;
            }

            auto const slot = building_area->available_slot();
<<<<<<< HEAD
            if (pid_controller(state_->robot_x, state_->robot_y, state_->robot_theta, slot.x, slot.y, .3f,
                               MAX_ROTATION_SPEED * 0.5f, WHEELBASE_M, ROBOT_RADIUS, &command_->target_left_speed,
                               &command_->target_right_speed)) {
=======
            if (pid_controller(state_->robot_x, state_->robot_y, state_->robot_theta, slot.x, slot.y, .25f, WHEELBASE_M,
                               ROBOT_RADIUS, &command_->target_left_speed, &command_->target_right_speed)) {
>>>>>>> d0d4158d
                myprintf("goToClosestBuildingArea - bleacher_lifted = false\n");
                state_->bleacher_lifted = false;
                building_area->first_available_slot++;
                return Status::SUCCESS;
            }

            myprintf("BA-APPCNT x=%.3f y=%.3f\n", building_area->x, building_area->y);
            command_->shovel = ShovelCommand::SHOVEL_EXTENDED;
            return Status::RUNNING;
        },
        [](input_t *, Command *command_, State *state_) {
            const auto building_area = state_->world.closest_building_area(state_->robot_x, state_->robot_y, false);
            if (!building_area) {
                return Status::SUCCESS;
            }

            auto const slot = building_area->available_slot();
            auto const [local_x, local_y] = slot.position_in_local_frame(state_->robot_x, state_->robot_y);
            if (fabsf(local_x) <= 0.15f) {
                return Status::SUCCESS;
            }

            myprintf("BA-DROP %.3f %.3f\n", local_x, local_y);
            command_->shovel = ShovelCommand::SHOVEL_RETRACTED;
            command_->target_left_speed = -0.3f;
            command_->target_right_speed = -0.3f;
            return Status::RUNNING;
        });

    return sequence(check_lost_bleacher, go_to_building_area)(const_cast<input_t *>(input), command, state);
}

Status isJackRemoved(input_t *input, Command *, State *state) {
    if (!state->hasGameStarted() && input->jack_removed) {
        state->startGame(input->clock_ms);
    }

    if (input->jack_removed)
        return Status::SUCCESS;

    state->gameNotStarted();
    return Status::FAILURE;
}

Status isGameActive(input_t *input, Command *, State *state) {
    return state->elapsedTime(*input) < 100.0f ? Status::SUCCESS : Status::FAILURE;
}

// Attente indéfinie
Status holdAfterEnd(input_t *, Command *command, State *) {
    host_printf("Holding after game ends\n");
    command->target_left_speed = 0.f;
    command->target_right_speed = 0.f;
    command->shovel = ShovelCommand::SHOVEL_RETRACTED;
    return Status::RUNNING;
}

Status isBackstagePhaseNotActive(input_t *input, Command *, State *state) {
    // 85s PAMIs start
    // 100s End of game
    return state->elapsedTime(*input) > 87.0f ? Status::FAILURE : Status::SUCCESS;
}

Status goToBackstageDescend(input_t *, Command *command, State *state) {
    myprintf("BCKSTG\n");
    state->world.set_target(TargetType::BackstageWaypoint);
    if (descend(*command, *state, MAX_SPEED, 0.10f)) {
        return Status::SUCCESS;
    }
    return Status::RUNNING;
}

auto dontMoveUntil = [](float s) {
    return [=](const input_t *input, Command *command, State *state) {
        myprintf("dont move");
        command->target_left_speed = 0.f;
        command->target_right_speed = 0.f;
        return state->elapsedTime(*input) < s ? Status::RUNNING : Status::SUCCESS;
    };
};

auto rotate = [](float a) {
    return [=](const input_t *, Command *command, State *state) {
        myprintf("rotate %.f", a);
        float desired_angle = a * DEG_TO_RAD;
        float error_angle = angle_normalize(desired_angle - state->robot_theta);

        if (fabsf(error_angle) < 1 * DEG_TO_RAD) {
            return Status::SUCCESS;
        }

        const float Kp_angle = 250.0f;    /* angle    → vitesse angulaire  */
        float w = Kp_angle * error_angle; /* rad/s */
        float halfBase = WHEELBASE_M * 0.5f;
        float v_left = -w * halfBase;
        float v_right = +w * halfBase;

        command->target_left_speed = v_left;
        command->target_right_speed = v_right;
        return Status::RUNNING;
    };
};

Status gotoBackstageLine(input_t *, Command *command, State *state) {
    float target_x, target_y;
    if (state->colour == RobotColour::Blue) {
        target_x = 3.00f - 0.375f;
        target_y = 2.00f - 0.15f;
    } else {
        target_x = 0.375f;
        target_y = 2.00f - 0.15f;
    }
    const bool has_arrived = pid_controller(state->robot_x, state->robot_y, state->robot_theta, target_x, target_y,
                                            MAX_SPEED, MAX_ROTATION_SPEED,
                                            WHEELBASE_M, // m, entraxe
                                            0.05f,       // m, distance à l'arrivé pour être arrivé
                                            &command->target_left_speed, &command->target_right_speed);
    if (has_arrived) {
        return Status::SUCCESS;
    } else {
        return Status::RUNNING;
    }
}

Status goToBackstage(input_t *input, Command *command, State *state) {
    command->shovel = ShovelCommand::SHOVEL_RETRACTED;
    auto node = statenode(goToBackstageDescend, rotate(90.0f), dontMoveUntil(96), gotoBackstageLine, holdAfterEnd);

    return node(const_cast<input_t *>(input), command, state);
}

Status waitBeforeGame(input_t *input, Command *command, State *state) {
    if (input->blue_button) {
        myprintf("BUTTON\n");
        state->reset();
    }
    command->target_left_speed = 0.f;
    command->target_right_speed = 0.f;
    command->shovel = ShovelCommand::SHOVEL_RETRACTED;
    return Status::RUNNING;
}

Status isFlagPhaseCompleted(const input_t *input, Command *, State *state) {
    if (state->elapsedTime(*input) > 1.5f) {
        return Status::SUCCESS;
    }
    return Status::FAILURE;
}

Status deployFlag(const input_t *, Command *command, State *) {
    command->target_left_speed = 0.5f;
    command->target_right_speed = 0.5f;
    return Status::RUNNING;
}

Status gotoTarget2(float target_robot_x, float target_robot_y, int /*target_nb*/, input_t *, Command *command,
                   State *state) {
    const bool has_arrived =
        pid_controller(state->robot_x, state->robot_y, state->robot_theta, target_robot_x, target_robot_y,
                       0.6f, // m/s Vmax 3.0 est le max
                       MAX_ROTATION_SPEED,
                       WHEELBASE_M, // m, entraxe
                       0.08,        // m, distance à l'arrivé pour être arrivé
                       &command->target_left_speed, &command->target_right_speed);
    if (has_arrived) {
        return Status::SUCCESS;
    } else {
        return Status::RUNNING;
    }
}

Status backAndForwardStateNode(const input_t *input, Command *command, State *state) {
    auto node = statenode([](input_t *input_, Command *command_,
                             State *state_) { return gotoTarget2(0.6f, 0.60, 0, input_, command_, state_); },
                          [](input_t *input_, Command *command_, State *state_) {
                              return gotoTarget2(3.0f - .60f, 0.60, 1, input_, command_, state_);
                          });

    return node(const_cast<input_t *>(input), command, state);
}

Status infiniteRectangleStateNode(const input_t *input, Command *command, State *state) {
    auto node = statenode([](input_t *input_, Command *command_,
                             State *state_) { return gotoTarget2(0.75f, 0.30, 0, input_, command_, state_); },
                          [](input_t *input_, Command *command_, State *state_) {
                              return gotoTarget2(1.50, 0.30, 1, input_, command_, state_);
                          },
                          [](input_t *input_, Command *command_, State *state_) {
                              return gotoTarget2(1.5, 1.2, 2, input_, command_, state_);
                          },
                          [](input_t *input_, Command *command_, State *state_) {
                              return gotoTarget2(0.75, 1.2, 3, input_, command_, state_);
                          });

    return node(const_cast<input_t *>(input), command, state);
}

Status gotoDescend(const char *name, Command *command, State *state, TargetType target) {
    state->world.set_target(target);
    myprintf("%s\n", name);
    if (descend(*command, *state, MAX_SPEED)) {
        return Status::SUCCESS;
    }
    return Status::RUNNING;
}

Status infiniteRectangleDescend(const input_t *input, Command *command, State *state) {
    auto node = statenode([](input_t *, Command *command_,
                             State *state_) { return gotoDescend("0", command_, state_, TargetType::TestPoint0); },
                          [](input_t *, Command *command_, State *state_) {
                              return gotoDescend("1", command_, state_, TargetType::TestPoint1);
                          },
                          [](input_t *, Command *command_, State *state_) {
                              return gotoDescend("2", command_, state_, TargetType::TestPoint2);
                          },
                          [](input_t *, Command *command_, State *state_) {
                              return gotoDescend("3", command_, state_, TargetType::TestPoint3);
                          });

    return node(const_cast<input_t *>(input), command, state);
}

// Top level node
Status top_behavior(const input_t *input, Command *command, State *state) {
    updateTofStateMachine(*state);
    state->bt_tick++;
    auto root = sequence( //
        alternative(isJackRemoved, logAndFail("Game-not-started"), waitBeforeGame),
        // alternative(logAndFail("back and forward"), backAndForwardStateNode),
        // alternative(logAndFail("Rectangle statenode"),infiniteRectangleStateNode) ,
        // alternative(logAndFail("Rectangle descend"), infiniteRectangleDescend),
        alternative(isGameActive, logAndFail("Game-finished"), holdAfterEnd),
        alternative(isSafe, logAndFail("Ensure-safety"), evadeOpponent),
        alternative(isFlagPhaseCompleted, logAndFail("Release-flag"), deployFlag),
        alternative(isBackstagePhaseNotActive, logAndFail("Go-to-backstage"), goToBackstage),
        alternative(hasBleacherAttached, logAndFail("Pickup-bleacher"), gotoClosestBleacher),
        alternative(logAndFail("Drop-bleacher"), goToClosestBuildingArea));
    return root(const_cast<input_t *>(input), command, state);
}

void behavior_init(State *state) { controllers_pid_init(&state->pid_theta, &state->pid_speed); }<|MERGE_RESOLUTION|>--- conflicted
+++ resolved
@@ -246,14 +246,9 @@
             }
 
             auto const slot = building_area->available_slot();
-<<<<<<< HEAD
-            if (pid_controller(state_->robot_x, state_->robot_y, state_->robot_theta, slot.x, slot.y, .3f,
+            if (pid_controller(state_->robot_x, state_->robot_y, state_->robot_theta, slot.x, slot.y, .25f,
                                MAX_ROTATION_SPEED * 0.5f, WHEELBASE_M, ROBOT_RADIUS, &command_->target_left_speed,
                                &command_->target_right_speed)) {
-=======
-            if (pid_controller(state_->robot_x, state_->robot_y, state_->robot_theta, slot.x, slot.y, .25f, WHEELBASE_M,
-                               ROBOT_RADIUS, &command_->target_left_speed, &command_->target_right_speed)) {
->>>>>>> d0d4158d
                 myprintf("goToClosestBuildingArea - bleacher_lifted = false\n");
                 state_->bleacher_lifted = false;
                 building_area->first_available_slot++;
