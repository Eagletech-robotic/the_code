--- conflicted
+++ resolved
@@ -242,13 +242,9 @@
 Status goToClosestBuildingArea(input_t *input, Command *command, State *state) {
     state->world.set_target(TargetType::BuildingAreaWaypoint, state->elapsedTime(*input));
 
-<<<<<<< HEAD
-    auto go_to_building_area = statenode(
+
+    auto node = statenode(
         Back{},
-=======
-    auto node = statenode(
-        //
->>>>>>> 05e4ac33
         [](input_t *, Command *command_, State *state_) {
             const auto building_area = state_->world.closest_building_area(state_->robot_x, state_->robot_y, true);
             if (!building_area) {
