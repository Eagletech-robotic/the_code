--- conflicted
+++ resolved
@@ -104,15 +104,9 @@
             return Status::RUNNING;
         };
 
-<<<<<<< HEAD
-        auto evasion = [this](input_t *, Command *command, State *state) {
-            myprintf("evade");
-            descend(*command, *state, 0.6f, MAX_ROTATION_SPEED_BLEACHER, 0.0);
-=======
         auto evade = [this](input_t *, Command *command, State *state) {
             myprintf("SFE-EVADE\n");
-            descend(*command, *state, 0.6f, MAX_ROTATION_SPEED, MAX_ROTATION_RADIUS);
->>>>>>> 7d5ee5dd
+            descend(*command, *state, 0.6f, MAX_ROTATION_SPEED_BLEACHER, 0.0);
             return Status::RUNNING;
         };
 
