#include "eaglesteward/behavior.hpp"
#include "eaglesteward/behaviortree.hpp"
#include "eaglesteward/constants.hpp"
#include "eaglesteward/state.hpp"
#include "eaglesteward/tof.hpp"
#include "robotic/controllers.hpp"
#include "utils/angles.hpp"
#include "utils/myprintf.hpp"
#include <cmath>

// For use in an alternative node, thus returning Status::FAILURE
auto logAndFail(char const *s) {
    return [s](input_t *, Command *, State *) -> Status {
        myprintf("%s\n", s);
        return Status::FAILURE;
    };
}

bool descend(Command &command, State &state, float v_max, float w_max, float r_max, float arrival_distance = 0.01f) {
    constexpr float KP_ROTATION = 50.0f; // Rotation PID's P gain

    auto &world = state.world;
    float target_angle;

    bool has_arrived = world.potential_field_descent(state.robot_x, state.robot_y, arrival_distance, target_angle);
    myprintf("descend %.3f", to_degrees(target_angle));

    if (has_arrived) {
        return true;
    } else {
        auto const angle_diff = angle_normalize(target_angle - state.robot_theta);

        // Calculate the linear and angular speed
        float angular_speed = KP_ROTATION * angle_diff; // rad/s
        float linear_speed = v_max;
        /* Limitation de la vitesse angulaire ------------------------------------*/
        limit_vw(&linear_speed, &angular_speed, w_max, r_max);

        // Wheel speeds
        constexpr auto HALF_BASE = WHEELBASE_M * 0.5f;
        auto speed_left = linear_speed - angular_speed * HALF_BASE;
        auto speed_right = linear_speed + angular_speed * HALF_BASE;

        // Saturation by the fastest wheel
        auto const abs_fastest_wheel = fmaxf(fabsf(speed_left), fabsf(speed_right));
        if (abs_fastest_wheel > v_max) {
            float scale = v_max / abs_fastest_wheel;
            speed_left *= scale;
            speed_right *= scale;
        }

        command.target_left_speed = speed_left;
        command.target_right_speed = speed_right;
        return false;
    }
}

Status isSafe(input_t *, Command *, State *state) {
    if (state->filtered_tof_m < 0.18f) {
        myprintf("FLSAFE\n");
        return Status::FAILURE;
    }

    // If the opponent position is known, check the distance
    if (state->world.opponent_x != 0.0f && state->world.opponent_y != 0.0f) {
        float const x = state->robot_x - state->world.opponent_x;
        float const y = state->robot_y - state->world.opponent_y;
        float const opponent_distance = sqrtf(x * x + y * y);

        if (opponent_distance < 0.40f) {
            myprintf("SFE-DETECT %.2f\n", opponent_distance);
            return Status::FAILURE;
        }
    }
    return Status::SUCCESS;
}

// --- Gestion isSafe
struct Safe {
    inline static float startTime = 0.0f; // elapsedtime du déclenchement du Safe

    Status operator()(const input_t *input, Command *command, State *state) {
        if (state->bleacher_lifted)
            command->shovel = ShovelCommand::SHOVEL_EXTENDED;

        auto saveTime = [this](input_t *input, Command *command, State *state) {
            startTime = state->elapsedTime(*input);
            command->target_left_speed = 0.f;
            command->target_right_speed = 0.f;
            return Status::SUCCESS;
        };

        auto hold = [this](input_t *input, Command *command, State *state) {
            myprintf("SFE-HOLD\n");
            command->target_left_speed = 0.f;
            command->target_right_speed = 0.f;

            if (state->elapsedTime(*input) - startTime > 3.0) {
                return Status::SUCCESS;
            }
            return Status::RUNNING;
        };

        auto evade = [this](input_t *, Command *command, State *state) {
            myprintf("SFE-EVADE\n");
            descend(*command, *state, 0.6f, MAX_ROTATION_SPEED, MAX_ROTATION_RADIUS);
            return Status::RUNNING;
        };

        auto node = statenode(saveTime, hold, evade);

        return node(const_cast<input_t *>(input), command, state);
    }
};

// Trop proche de l'adversaire, il faut se dérouter
Status evadeOpponent(input_t *input, Command *command, State *state) { return Safe{}(input, command, state); }

Status hasBleacherAttached(input_t *, Command *, State *state) {
    return state->bleacher_lifted ? Status::SUCCESS : Status::FAILURE;
}

Status gotoClosestBleacher(input_t *input, Command *command, State *state) {
    state->world.set_target(TargetType::BleacherWaypoint, state->elapsedTime(*input));

    auto node = statenode(
        [](input_t *, Command *command_, State *state_) {
            const auto [bleacher, distance] =
                state_->world.closest_available_bleacher(state_->robot_x, state_->robot_y);

            if (bleacher) {
                auto [local_x, local_y] = bleacher->position_in_local_frame(state_->robot_x, state_->robot_y);
                if (fabsf(local_x) < BLEACHER_WAYPOINT_DISTANCE + 0.10f && fabsf(local_y) < 0.10f) {
                    state_->lock_target(bleacher->x, bleacher->y, bleacher->orientation);
                    return Status::SUCCESS;
                }
            }

            myprintf("BL-SRCH\n");
            descend(*command_, *state_, MAX_SPEED, MAX_ROTATION_SPEED, MAX_ROTATION_RADIUS);
            return Status::RUNNING;
        },
        [](input_t *, Command *command_, State *state_) {
            auto const &bleacher = state_->target;
            auto [local_x, local_y] = bleacher.position_in_local_frame(state_->robot_x, state_->robot_y);
            float const distance = std::copysign(std::max(std::fabs(local_x / 2.0f), 0.28f), local_x);
            float const target_x = bleacher.x + cos(bleacher.orientation) * distance;
            float const target_y = bleacher.y + sin(bleacher.orientation) * distance;

            if (pid_controller(state_->robot_x, state_->robot_y, state_->robot_theta, target_x, target_y, MAX_SPEED,
                               MAX_ROTATION_SPEED, MAX_ROTATION_RADIUS, WHEELBASE_M, 0.12f,
                               &command_->target_left_speed, &command_->target_right_speed)) {
                return Status::SUCCESS;
            }

            myprintf("BL-APP x=%.3f y=%.3f\n", target_x, target_y);
            return Status::RUNNING;
        },
        [](input_t *, Command *command_, State *state_) {
            auto const &bleacher = state_->target;

            if (pid_controller(state_->robot_x, state_->robot_y, state_->robot_theta, bleacher.x, bleacher.y, MAX_SPEED,
                               MAX_ROTATION_SPEED, MAX_ROTATION_RADIUS, WHEELBASE_M, 0.25f,
                               &command_->target_left_speed, &command_->target_right_speed)) {
                return Status::SUCCESS;
            }

            myprintf("BL-APPCNT1 x=%.3f y=%.3f\n", bleacher.x, bleacher.y);
            return Status::RUNNING;
        },
        [](input_t *, Command *command_, State *state_) {
            auto const &bleacher = state_->target;
            command_->shovel = ShovelCommand::SHOVEL_EXTENDED;

            if (state_->filtered_tof_m > 0.40f) {
                // No bleacher is here: remove from the world and move on.
                printf("BL-NONE\n");
                state_->world.remove_bleacher(state_->target.x, state_->target.y);
                state_->release_target();
                return Status::FAILURE;
            }

            if (pid_controller(state_->robot_x, state_->robot_y, state_->robot_theta, bleacher.x, bleacher.y, 0.25f,
                               MAX_ROTATION_SPEED, MAX_ROTATION_RADIUS, WHEELBASE_M, 0.16f,
                               &command_->target_left_speed, &command_->target_right_speed)) {
                state_->world.remove_bleacher(state_->target.x, state_->target.y);
                state_->release_target();
                state_->bleacher_lifted = true;
                return Status::SUCCESS;
            }

            myprintf("BL-APPCNT2 x=%.3f y=%.3f\n", bleacher.x, bleacher.y);
            return Status::RUNNING;
        });

    return node(const_cast<input_t *>(input), command, state);
}

Status goToClosestBuildingArea(input_t *input, Command *command, State *state) {
    state->world.set_target(TargetType::BuildingAreaWaypoint, state->elapsedTime(*input));

    auto node = statenode(
        //
        [](input_t *, Command *command_, State *state_) {
            const auto building_area = state_->world.closest_building_area(state_->robot_x, state_->robot_y, true);
            if (!building_area) {
                return Status::FAILURE;
            }
            command_->shovel = ShovelCommand::SHOVEL_EXTENDED;

            auto const waypoint = building_area->waypoint();
            auto const [local_x, local_y] = waypoint.position_in_local_frame(state_->robot_x, state_->robot_y);
            if (fabsf(local_x) < 0.10f && fabsf(local_y) < 0.15f) {
                auto const slot = building_area->available_slot();
                state_->lock_target(slot.x, slot.y, slot.orientation);
                return Status::SUCCESS;
            }

            myprintf("BA-SRCH x=%.3f y=%.3f\n", waypoint.x, waypoint.y);
            descend(*command_, *state_, 0.8f, MAX_ROTATION_SPEED_BLEACHER, MAX_ROTATION_RADIUS);
            return Status::RUNNING;
        },
        [](input_t *, Command *command_, State *state_) {
            command_->shovel = ShovelCommand::SHOVEL_EXTENDED;

            auto const &slot = state_->target;
            auto const [local_x, local_y] = slot.position_in_local_frame(state_->robot_x, state_->robot_y);
            float const distance = std::copysign(std::max(std::fabs(local_x / 2.0f), 0.28f), local_x);
            auto const target_x = slot.x + cos(slot.orientation) * distance;
            auto const target_y = slot.y + sin(slot.orientation) * distance;

            if (pid_controller(state_->robot_x, state_->robot_y, state_->robot_theta, target_x, target_y, 0.8f,
                               MAX_ROTATION_SPEED_BLEACHER, MAX_ROTATION_RADIUS, WHEELBASE_M, 0.12f,
                               &command_->target_left_speed, &command_->target_right_speed)) {
                return Status::SUCCESS;
            }

            myprintf("BA-APP x=%.3f y=%.3f\n", target_x, target_y);
            return Status::RUNNING;
        },
        [](input_t *, Command *command_, State *state_) {
            command_->shovel = ShovelCommand::SHOVEL_EXTENDED;

            auto const &slot = state_->target;
<<<<<<< HEAD
            if (pid_controller(state_->robot_x, state_->robot_y, state_->robot_theta, slot.x, slot.y, 0.25f,
                               MAX_ROTATION_SPEED_BLEACHER, MAX_ROTATION_RADIUS, WHEELBASE_M, ROBOT_RADIUS - 0.05f,
                               &command_->target_left_speed, &command_->target_right_speed)) {
                const auto building_area = state_->world.closest_building_area(state_->robot_x, state_->robot_y, true);
                if (building_area)
                    building_area->first_available_slot++;
=======
            const auto building_area = state_->world.closest_building_area(state_->robot_x, state_->robot_y, true);
            if (!building_area) {
                return Status::FAILURE;
            }

            auto const flag_clearance = building_area->is_starting() && building_area->first_available_slot == 0;
>>>>>>> 42e18665

            if (pid_controller(state_->robot_x, state_->robot_y, state_->robot_theta, slot.x, slot.y, 0.25f,
                               MAX_ROTATION_SPEED_BLEACHER, MAX_ROTATION_RADIUS, WHEELBASE_M,
                               ROBOT_RADIUS - (flag_clearance ? 0.00f : 0.05f), &command_->target_left_speed,
                               &command_->target_right_speed)) {
                building_area->first_available_slot++;
                return Status::SUCCESS;
            }

            myprintf("BA-APPCNT x=%.3f y=%.3f\n", slot.x, slot.y);
            return Status::RUNNING;
        },
        [](input_t *, Command *command_, State *state_) {
            auto const &slot = state_->target;
            auto const [local_x, local_y] = slot.position_in_local_frame(state_->robot_x, state_->robot_y);

            if (fabsf(local_x) >= ROBOT_RADIUS + 0.15) {
                state_->bleacher_lifted = false;
                return Status::SUCCESS;
            }

            myprintf("BA-DROP %.3f %.3f\n", local_x, local_y);
            command_->target_left_speed = -0.5f;
            command_->target_right_speed = -0.5f;
            return Status::RUNNING;
        });

    return node(const_cast<input_t *>(input), command, state);
}

Status isJackRemoved(input_t *input, Command *, State *state) {
    if (!state->hasGameStarted() && input->jack_removed) {
        state->startGame(input->clock_ms);
    }

    if (input->jack_removed)
        return Status::SUCCESS;

    state->gameNotStarted();
    return Status::FAILURE;
}

Status isGameActive(input_t *input, Command *, State *state) {
    return state->elapsedTime(*input) < 100.0f ? Status::SUCCESS : Status::FAILURE;
}

// Attente indéfinie
Status holdAfterEnd(input_t *, Command *command, State *) {
    host_printf("Holding after game ends\n");
    command->target_left_speed = 0.f;
    command->target_right_speed = 0.f;
    command->shovel = ShovelCommand::SHOVEL_RETRACTED;
    return Status::RUNNING;
}

Status isBackstagePhaseNotActive(input_t *input, Command *, State *state) {
    // 85s PAMIs start
    // 100s End of game
    return state->elapsedTime(*input) > 87.0f ? Status::FAILURE : Status::SUCCESS;
}

Status goToBackstageDescend(input_t *input, Command *command, State *state) {
    myprintf("BCKSTG\n");
    state->world.set_target(TargetType::BackstageWaypoint, state->elapsedTime(*input));

    if (descend(*command, *state, MAX_SPEED, MAX_ROTATION_SPEED, MAX_ROTATION_RADIUS, 0.10f)) {
        return Status::SUCCESS;
    }
    return Status::RUNNING;
}

auto dontMoveUntil = [](float s) {
    return [=](const input_t *input, Command *command, State *state) {
        myprintf("dont move");
        command->target_left_speed = 0.f;
        command->target_right_speed = 0.f;
        return state->elapsedTime(*input) < s ? Status::RUNNING : Status::SUCCESS;
    };
};

auto rotate = [](float a) {
    return [=](const input_t *, Command *command, State *state) {
        myprintf("rotate %.f", a);
        float desired_angle = a * DEG_TO_RAD;
        float error_angle = angle_normalize(desired_angle - state->robot_theta);

        if (fabsf(error_angle) < 1 * DEG_TO_RAD) {
            return Status::SUCCESS;
        }

        const float Kp_angle = 250.0f;    /* angle    → vitesse angulaire  */
        float w = Kp_angle * error_angle; /* rad/s */
        float halfBase = WHEELBASE_M * 0.5f;
        float v_left = -w * halfBase;
        float v_right = +w * halfBase;

        command->target_left_speed = v_left;
        command->target_right_speed = v_right;
        return Status::RUNNING;
    };
};

Status gotoBackstageLine(input_t *, Command *command, State *state) {
    float target_x, target_y;
    if (state->colour == RobotColour::Blue) {
        target_x = 3.00f - 0.375f;
        target_y = 2.00f - 0.15f;
    } else {
        target_x = 0.375f;
        target_y = 2.00f - 0.15f;
    }
    const bool has_arrived = pid_controller(state->robot_x, state->robot_y, state->robot_theta, target_x, target_y,
                                            MAX_SPEED, MAX_ROTATION_SPEED, MAX_ROTATION_RADIUS,
                                            WHEELBASE_M, // m, entraxe
                                            0.05f,       // m, distance à l'arrivé pour être arrivé
                                            &command->target_left_speed, &command->target_right_speed);
    if (has_arrived) {
        return Status::SUCCESS;
    } else {
        return Status::RUNNING;
    }
}

Status goToBackstage(input_t *input, Command *command, State *state) {
    command->shovel = ShovelCommand::SHOVEL_RETRACTED;
    auto node = statenode(goToBackstageDescend, rotate(90.0f), dontMoveUntil(96), gotoBackstageLine, holdAfterEnd);

    return node(const_cast<input_t *>(input), command, state);
}

Status waitBeforeGame(input_t *input, Command *command, State *state) {
    if (input->blue_button) {
        myprintf("BUTTON\n");
        state->reset();
    }
    command->target_left_speed = 0.f;
    command->target_right_speed = 0.f;
    command->shovel = ShovelCommand::SHOVEL_RETRACTED;
    return Status::RUNNING;
}

Status isFlagPhaseCompleted(const input_t *input, Command *, State *state) {
    if (state->elapsedTime(*input) > 1.5f) {
        return Status::SUCCESS;
    }
    return Status::FAILURE;
}

Status deployFlag(const input_t *, Command *command, State *) {
    command->target_left_speed = 0.5f;
    command->target_right_speed = 0.5f;
    return Status::RUNNING;
}

Status gotoTarget2(float target_robot_x, float target_robot_y, int /*target_nb*/, input_t *, Command *command,
                   State *state) {
    const bool has_arrived =
        pid_controller(state->robot_x, state->robot_y, state->robot_theta, target_robot_x, target_robot_y,
                       0.6f, // m/s Vmax 3.0 est le max
                       MAX_ROTATION_SPEED, MAX_ROTATION_RADIUS,
                       WHEELBASE_M, // m, entraxe
                       0.08,        // m, distance à l'arrivé pour être arrivé
                       &command->target_left_speed, &command->target_right_speed);
    if (has_arrived) {
        return Status::SUCCESS;
    } else {
        return Status::RUNNING;
    }
}

Status backAndForwardStateNode(const input_t *input, Command *command, State *state) {
    auto node = statenode([](input_t *input_, Command *command_,
                             State *state_) { return gotoTarget2(0.6f, 0.60, 0, input_, command_, state_); },
                          [](input_t *input_, Command *command_, State *state_) {
                              return gotoTarget2(3.0f - .60f, 0.60, 1, input_, command_, state_);
                          });

    return node(const_cast<input_t *>(input), command, state);
}

Status infiniteRectangleStateNode(const input_t *input, Command *command, State *state) {
    auto node = statenode([](input_t *input_, Command *command_,
                             State *state_) { return gotoTarget2(0.75f, 0.30, 0, input_, command_, state_); },
                          [](input_t *input_, Command *command_, State *state_) {
                              return gotoTarget2(1.50, 0.30, 1, input_, command_, state_);
                          },
                          [](input_t *input_, Command *command_, State *state_) {
                              return gotoTarget2(1.5, 1.2, 2, input_, command_, state_);
                          },
                          [](input_t *input_, Command *command_, State *state_) {
                              return gotoTarget2(0.75, 1.2, 3, input_, command_, state_);
                          });

    return node(const_cast<input_t *>(input), command, state);
}

Status gotoDescend(const char *name, const input_t *input, Command *command, State *state, TargetType target) {
    state->world.set_target(target, state->elapsedTime(*input));
    myprintf("%s\n", name);

    if (descend(*command, *state, MAX_SPEED, MAX_ROTATION_SPEED, MAX_ROTATION_RADIUS)) {
        return Status::SUCCESS;
    }
    return Status::RUNNING;
}

Status infiniteRectangleDescend(const input_t *input, Command *command, State *state) {
    auto node = statenode( //
        [](input_t *input, Command *command_, State *state_) {
            return gotoDescend("0", input, command_, state_, TargetType::TestPoint0);
        },
        [](input_t *input, Command *command_, State *state_) {
            return gotoDescend("1", input, command_, state_, TargetType::TestPoint1);
        },
        [](input_t *input, Command *command_, State *state_) {
            return gotoDescend("2", input, command_, state_, TargetType::TestPoint2);
        },
        [](input_t *input, Command *command_, State *state_) {
            return gotoDescend("3", input, command_, state_, TargetType::TestPoint3);
        });

    return node(const_cast<input_t *>(input), command, state);
}

// Top level node
Status top_behavior(const input_t *input, Command *command, State *state) {
    updateTofStateMachine(*state);
    state->bt_tick++; // gestion des statenode
    state->world.dead_opponent.tick(state->world.opponent_x, state->world.opponent_y, state->elapsedTime(*input));

    auto root = sequence( //
        alternative(isJackRemoved, logAndFail("Game-not-started"), waitBeforeGame),
        // alternative(logAndFail("back and forward"), backAndForwardStateNode),
        // alternative(logAndFail("Rectangle statenode"),infiniteRectangleStateNode) ,
        // alternative(logAndFail("Rectangle descend"), infiniteRectangleDescend),
        alternative(isGameActive, logAndFail("Game-finished"), holdAfterEnd),
        alternative(isSafe, logAndFail("Ensure-safety"), evadeOpponent),
        alternative(isFlagPhaseCompleted, logAndFail("Release-flag"), deployFlag),
        alternative(isBackstagePhaseNotActive, logAndFail("Go-to-backstage"), goToBackstage),
        alternative(hasBleacherAttached, logAndFail("Pickup-bleacher"), gotoClosestBleacher),
        alternative(logAndFail("Drop-bleacher"), goToClosestBuildingArea));
    return root(const_cast<input_t *>(input), command, state);
}

void behavior_init(State *state) { controllers_pid_init(&state->pid_theta, &state->pid_speed); }<|MERGE_RESOLUTION|>--- conflicted
+++ resolved
@@ -242,21 +242,12 @@
             command_->shovel = ShovelCommand::SHOVEL_EXTENDED;
 
             auto const &slot = state_->target;
-<<<<<<< HEAD
-            if (pid_controller(state_->robot_x, state_->robot_y, state_->robot_theta, slot.x, slot.y, 0.25f,
-                               MAX_ROTATION_SPEED_BLEACHER, MAX_ROTATION_RADIUS, WHEELBASE_M, ROBOT_RADIUS - 0.05f,
-                               &command_->target_left_speed, &command_->target_right_speed)) {
-                const auto building_area = state_->world.closest_building_area(state_->robot_x, state_->robot_y, true);
-                if (building_area)
-                    building_area->first_available_slot++;
-=======
             const auto building_area = state_->world.closest_building_area(state_->robot_x, state_->robot_y, true);
             if (!building_area) {
                 return Status::FAILURE;
             }
 
             auto const flag_clearance = building_area->is_starting() && building_area->first_available_slot == 0;
->>>>>>> 42e18665
 
             if (pid_controller(state_->robot_x, state_->robot_y, state_->robot_theta, slot.x, slot.y, 0.25f,
                                MAX_ROTATION_SPEED_BLEACHER, MAX_ROTATION_RADIUS, WHEELBASE_M,
