--- conflicted
+++ resolved
@@ -17,43 +17,10 @@
     };
 }
 
-<<<<<<< HEAD
-void proceed_heading(float error_angle, float Vmax, float Kp_angle, Command &command) {
-    /* Option : si l’angle est trop grand, on réduit v pour tourner vite (>45°)*/
-    float v;
-    if (fabsf(error_angle) > (M_PI / 4.f)) {
-        v = 0.0f;
-    } else {
-        v = Vmax;
-    }
-
-    float w = Kp_angle * error_angle; /* rad/s */
-
-    /* 4) (v, w) → vitesses roues -------------------------------------------*/
-    float halfBase = WHEELBASE_M * 0.5f;
-    float v_left = v - w * halfBase;
-    float v_right = v + w * halfBase;
-
-    /* 5) Saturation par la roue la plus rapide -----------------------------*/
-    float max_abs = fmaxf(fabsf(v_left), fabsf(v_right));
-    if (max_abs > Vmax) {
-        float scale = Vmax / max_abs;
-        v_left *= scale;
-        v_right *= scale;
-    }
-
-    /* 6) Sorties ------------------------------------------------------------*/
-    command.target_left_speed = v_left;
-    command.target_right_speed = v_right;
-}
-
-bool descend(Command &command, State &state, float MAX_SPEED) {
-=======
 bool descend(Command &command, State &state, float max_speed) {
     constexpr float KP_ROTATION = 100.0f;            // Rotation PID's P gain
     constexpr float MAX_ANGULAR_SPEED_LOADED = 2.0f; // Limit when we carry a bleacher. rad/s.
 
->>>>>>> 3b5966ea
     auto &world = state.world;
 
     float x, y, orientation;
@@ -66,11 +33,6 @@
     if (is_local_minimum) {
         // Move forward slowly rather than remaining trapped
         return true;
-<<<<<<< HEAD
-    } else {
-        float const angle_diff = angle_normalize(target_angle - orientation);
-        proceed_heading(angle_diff, MAX_SPEED, 100.0f, command);
-=======
 
     } else {
         auto const angle_diff = angle_normalize(target_angle - orientation);
@@ -97,7 +59,6 @@
         command.target_left_speed = speed_left;
         command.target_right_speed = speed_right;
         return false;
->>>>>>> 3b5966ea
     }
 }
 
@@ -453,16 +414,11 @@
             //     state_->picking_up_bleacher_on_axis = false;
             state_->world.drop_carried_bleacher();
             state_->world.set_target(TargetType::BleacherWaypoint);
-<<<<<<< HEAD
+
             return Status::SUCCESS;
         }, //todo : make it work
 		alternative(isClearOfDroppedBleacher, logAndFail("escape-bleacher"), escapeBleacher)
         );
-=======
-            return Status::RUNNING;
-        },
-        alternative(isClearOfDroppedBleacher, logAndFail("escape-bleacher"), escapeBleacher));
->>>>>>> 3b5966ea
 
     return seq(const_cast<input_t *>(input), command, state);
 }
