--- conflicted
+++ resolved
@@ -285,20 +285,14 @@
     // ---------------
     // Opponent robot
     // ---------------
-<<<<<<< HEAD
-    mark_circle(opponent_x, opponent_y, ROBOT_RADIUS * 4, ObstacleType::Movable);
-
+    if (dead_opponent.is_alive()) {
+        mark_circle(opponent_x, opponent_y, ROBOT_RADIUS * 4.0f, ObstacleType::Movable);
+    }
     if (anticollision) {
         mark_circle(opponent_x, opponent_y, ROBOT_RADIUS, ObstacleType::Fixed);
     } else {
-    	mark_circle(opponent_x, opponent_y, ROBOT_RADIUS * 2, ObstacleType::Fixed);
-    }
-=======
-    if (dead_opponent.is_alive()) {
-        mark_circle(opponent_x, opponent_y, ROBOT_RADIUS * 4.0f, ObstacleType::Movable);
-    }
-    mark_circle(opponent_x, opponent_y, ROBOT_RADIUS * 2.0f, ObstacleType::Fixed);
->>>>>>> 42e18665
+        mark_circle(opponent_x, opponent_y, ROBOT_RADIUS * 2, ObstacleType::Fixed);
+    }
 
     // ---------------
     // Bleachers in their initial position
