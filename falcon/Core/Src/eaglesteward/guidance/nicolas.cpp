#include "eaglesteward/guidance/nicolas.hpp"

#include <stdio.h>

#include "eaglesteward/behaviortree.hpp"
#include "eaglesteward/command.hpp"
#include "eaglesteward/guidance/behavior.hpp"
#include "eaglesteward/motor.hpp"
#include "eaglesteward/state.hpp"
#include "iot01A/top_driver.h"
#include "robotic/carre.hpp"
#include "utils/myprintf.hpp"
carre_t carre;
State nicolas_state;

void nicolas_top_init(config_t &config) {
    config.time_step_s = 0.004f; // il faudrait 250hz, les get par I2C sont trop lent
    nicolas_state.init();
    motor_init(config, nicolas_state);
    // carre_init(&carre, config.time_step_s);
}

void nicolas_top_step(const config_t &config, const input_t &input, output_t &output) {
    // 1. Debug: print input
    // print_complete_input(input);
<<<<<<< HEAD
    // myprintf("T %f \n", timer_get_us());
=======

>>>>>>> c080a4b4
    // 2. Read the last Bluetooth packet (if available) and update the state
    nicolas_state.updateFromBluetooth();

    // 3. Update position and orientation from IMU and encoders
    nicolas_state.updateFromInput(config, input);

    // 4. Calculate the next command
    Command command{};
    top_behavior(&input, &command, &nicolas_state);

    // DEBUG -> to be moved to the behavior tree
    if (!input.jack_removed) {
        command.target_left_speed = 0.0f;
        command.target_right_speed = 0.0f;
        if (input.blue_button) {
            command.shovel = ShovelCommand::SHOVEL_EXTENDED;
        } else {
            command.shovel = ShovelCommand::SHOVEL_RETRACTED;
        }
    }
    // END DEBUG

    // 5. Convert the command to actuator commands (output)
    set_output(config, input, command, output, nicolas_state);
	myprintf("T %f \n", timer_get_us());
    // 6. Debug: print output
    // print_complete_output(output);
    // myprintf("Ratios: left=%.3f, right=%.3f, pelle=%.3f\n", output.motor_left_ratio, output.motor_right_ratio,
    //          output.shovel_ratio);
}<|MERGE_RESOLUTION|>--- conflicted
+++ resolved
@@ -23,11 +23,7 @@
 void nicolas_top_step(const config_t &config, const input_t &input, output_t &output) {
     // 1. Debug: print input
     // print_complete_input(input);
-<<<<<<< HEAD
-    // myprintf("T %f \n", timer_get_us());
-=======
 
->>>>>>> c080a4b4
     // 2. Read the last Bluetooth packet (if available) and update the state
     nicolas_state.updateFromBluetooth();
 
