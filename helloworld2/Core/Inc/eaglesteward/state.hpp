#pragma once
#include <stdint.h>

#include "robotic/pid.hpp"

typedef struct state_t {
    float x_m;
    float y_m;
    float theta_deg;
    int target; // for rectangle test
    float filtered_tof_m;
<<<<<<< HEAD
    // --- Ecrit par retour
    uint32_t start_time_ms; // "date du début du match" en ms
    float elapsed_time_s; // temps écoulé depuis le début du match
    int previous_is_jack_gone;
=======
    PID_t pid_diff;
    PID_t pid_sum;
>>>>>>> d8eb0d38
} state_t;

void print_state(state_t *state);
void state_init(state_t *);<|MERGE_RESOLUTION|>--- conflicted
+++ resolved
@@ -9,15 +9,13 @@
     float theta_deg;
     int target; // for rectangle test
     float filtered_tof_m;
-<<<<<<< HEAD
     // --- Ecrit par retour
     uint32_t start_time_ms; // "date du début du match" en ms
     float elapsed_time_s; // temps écoulé depuis le début du match
     int previous_is_jack_gone;
-=======
+    // --- Géré par autopilot
     PID_t pid_diff;
     PID_t pid_sum;
->>>>>>> d8eb0d38
 } state_t;
 
 void print_state(state_t *state);
