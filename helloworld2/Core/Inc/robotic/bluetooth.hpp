--- conflicted
+++ resolved
@@ -1,16 +1,9 @@
 #pragma once
 
-<<<<<<< HEAD
 #include <stdint.h>
 
 constexpr int PACKET_SIZE = 10; // Number of bytes in a packet
 
 void bluetooth_decode(const uint8_t byte);
-=======
-#include <cstdint>
 
-constexpr int PACKET_SIZE = 20;
-
-void bluetooth_decode(uint8_t byte);
->>>>>>> f45b02e9
 bool read_packet(uint8_t out_packet[]);