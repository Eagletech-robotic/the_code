--- conflicted
+++ resolved
@@ -4,12 +4,8 @@
 #include "robotic/bluetooth.hpp"
 constexpr int STARTER_BYTE = 'S'; // To facilitate debugging - revert to 255 when done
 
-<<<<<<< HEAD
+constexpr int NB_PACKETS = 10;  // Number of packets to store
 
-constexpr int NB_PACKETS = 10;  // Number of packets to store
-=======
-constexpr int NB_PACKETS = 10; // Number of packets to store
->>>>>>> f45b02e9
 
 uint8_t packets[NB_PACKETS][PACKET_SIZE];
 
